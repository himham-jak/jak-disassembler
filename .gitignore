cmake-build-debug/*
build/*
.idea/*
out/*
in/*
in_jak1/*
<<<<<<< HEAD
.vs/
=======
in_jak3/*
out3/*
out_cgo_only/*
>>>>>>> 6abcb6d4
<|MERGE_RESOLUTION|>--- conflicted
+++ resolved
@@ -4,10 +4,8 @@
 out/*
 in/*
 in_jak1/*
-<<<<<<< HEAD
 .vs/
-=======
+
 in_jak3/*
 out3/*
-out_cgo_only/*
->>>>>>> 6abcb6d4
+out_cgo_only/*